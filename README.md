--- conflicted
+++ resolved
@@ -1,13 +1,7 @@
-<<<<<<< HEAD
 # yaeed - Yet Another ESP Exception Decoder
-=======
-# yaeed
-aka **Yet Another Esp Exception Decoder**
->>>>>>> 0d310cdf
 
 A stupidly simple Python script to decode ESP32 and ESP8266 stack traces using an ELF file and a stack trace input. 
 
-<<<<<<< HEAD
 ## Features
 
 - Decodes ESP32 and ESP8266 stack traces.
@@ -16,8 +10,6 @@
 - Converts instruction addresses (e.g., `0x400d999f`) to function names and file-line references using `addr2line`.
 - Supports input from either a file or command-line argument.
 
-=======
->>>>>>> 0d310cdf
 ## Requirements
 
 - **Python 3.x**: Ensure Python 3 is installed on your system.
@@ -39,7 +31,6 @@
 
 ## Usage
 
-<<<<<<< HEAD
 Run the script with an ELF file and either a stack trace file or raw stack trace text.
 
 **Decode a stack trace from a file:**
@@ -64,10 +55,4 @@
   -t, --trace TRACE     Stack trace content as a string
   --addr2line ADDR2LINE Path to addr2line executable (default: xtensa-esp32-elf-addr2line)
   --verbose             Print verbose debugging output
-=======
-```
-echo "Backtrace: 0x400d999f:0x3ffcfeb0 0x400dc82e:0x3ffcff00 0x4010064e:0x3ffcff70" >  ~/stacktrace.txt
-
-python3 yaeed.py ~/Documents/myproject/.pio/build/esp32dev/firmware.elf  ~/stacktrace.txt
->>>>>>> 0d310cdf
 ```